"""HTTP API implementation.
"""

import sys

from docopt import docopt
from flask import Flask
from flask import make_response
from flask import request
import numpy as np
import ujson
from werkzeug.exceptions import BadRequest

from . import __version__
from .fit import fit as fit_base
from .interfaces import PredictError
from .util import args_from_config
from .util import get_config
from .util import get_metadata
from .util import initialize_config
from .util import logger
from .util import memory_usage_psutil
from .util import PluggableDecorator
from .util import process_store
from .util import run_job
from .util import resolve_dotted_name

app = Flask(__name__)


def make_ujson_response(obj, status_code=200):
    """Encodes the given *obj* to json and wraps it in a response.

    :return:
      A Flask response.
    """
    json_encoded = ujson.encode(obj, ensure_ascii=False, double_precision=-1)
    resp = make_response(json_encoded)
    resp.mimetype = 'application/json'
    resp.content_type = 'application/json; charset=utf-8'
    resp.status_code = status_code
    return resp


class PredictService:
    """A default :class:`palladium.interfaces.PredictService`
    implementation.

    Aims to work out of the box for the most standard use cases.
    Allows overriding of specific parts of its logic by using granular
    methods to compose the work.
    """
    types = {
        'float': float,
        'int': int,
        'str': str,
        'bool': lambda x: x.lower() == 'true',
        }

    def __init__(
            self, mapping, params=(), entry_point='/predict',
            decorator_list_name='predict_decorators',
            predict_proba=False, **kwargs):
        """
        :param mapping:
          A list of query parameters and their type that should be
          included in the request.  These will be processed in the
          :meth:`sample_from_data` method to construct a sample
          that can be used for prediction.  An example that expects
          two request parameters called ``pos`` and ``neg`` that are
          both of type str::

            { ...
              'mapping': [('pos', 'str'), ('neg', 'str')]
            ... }

        :param params:
          Similarly to *mapping*, this is a list of name and type of
          parameters that will be passed to the model's
          :meth:`~palladium.interfaces.Model.predict` method as keyword
          arguments.

        :param predict_proba:
          Instead of returning a single class (the default), when
          *predict_proba* is set to true, the result will instead
          contain a list of class probabilities.
        """
        self.mapping = mapping
        self.params = params
        self.entry_point = entry_point
        self.decorator_list_name = decorator_list_name
        self.predict_proba = predict_proba
        vars(self).update(kwargs)

    def initialize_component(self, config):
        create_predict_function(
            self.entry_point, self, self.decorator_list_name, config)

    def __call__(self, model, request):
        try:
            return self.do(model, request)
        except Exception as e:
            return self.response_from_exception(e)

    def do(self, model, request):
        if request.method == 'GET':
            single = True
            samples = np.array([self.sample_from_data(model, request.args)])
        else:
            single = False
            samples = []

            for data in request.json:
                samples.append(self.sample_from_data(model, data))
            samples = np.array(samples)

        params = self.params_from_data(model, request.args)
        y_pred = self.predict(model, samples, **params)
        return self.response_from_prediction(y_pred, single=single)

    def sample_from_data(self, model, data):
        """Convert incoming sample *data* into a numpy array.

        :param model:
          The :class:`~Model` instance to use for making predictions.
        :param data:
          A dict-like with the sample's data, typically retrieved from
          ``request.args`` or similar.
        """
        values = []
        for key, type_name in self.mapping:
            value_type = self.types[type_name]
            values.append(value_type(data[key]))
        return np.array(values, dtype=object)

    def params_from_data(self, model, data):
        """Retrieve additional parameters (keyword arguments) for
        ``model.predict`` from request *data*.

        :param model:
          The :class:`~Model` instance to use for making predictions.
        :param data:
          A dict-like with the parameter data, typically retrieved
          from ``request.args`` or similar.
        """
        params = {}
        for key, type_name in self.params:
            value_type = self.types[type_name]
            if key in data:
                params[key] = value_type(data[key])
            elif hasattr(model, key):
                params[key] = getattr(model, key)
        return params

    def predict(self, model, sample, **kwargs):
        if self.predict_proba:
            return model.predict_proba(sample, **kwargs)
        else:
            return model.predict(sample, **kwargs)

    def response_from_prediction(self, y_pred, single=True):
        """Turns a model's prediction in *y_pred* into a JSON
        response.
        """
        result = y_pred.tolist()
        if single:
            result = result[0]
        response = {
            'metadata': get_metadata(),
            'result': result,
            }
        return make_ujson_response(response, status_code=200)

    def response_from_exception(self, exc):
        if isinstance(exc, PredictError):
            return make_ujson_response({
                'metadata': get_metadata(
                    error_code=exc.error_code,
                    error_message=exc.error_message,
                    status="ERROR"
                )
            }, status_code=500)
        elif isinstance(exc, BadRequest):
            return make_ujson_response({
                'metadata': get_metadata(
                    error_code=-1,
                    error_message="BadRequest: {}".format(exc.args),
                    status="ERROR"
                )
            }, status_code=400)
        else:
            logger.exception("Unexpected error")
            return make_ujson_response({
                'metadata': get_metadata(
                    error_code=-1,
                    error_message="{}: {}".format(
                        exc.__class__.__name__, str(exc)),
                    status="ERROR"
                )
            }, status_code=500)


def predict(model_persister, predict_service):
    try:
        model = model_persister.read()
        response = predict_service(model, request)
    except Exception as exc:
        logger.exception("Unexpected error")
        response = make_ujson_response({
            "status": "ERROR",
            "error_code": -1,
            "error_message": "{}: {}".format(exc.__class__.__name__, str(exc)),
        }, status_code=500)

    return response


@app.route('/alive')
@PluggableDecorator('alive_decorators')
@args_from_config
def alive(alive=None):
    if alive is None:
        alive = {}

    mem, mem_vms = memory_usage_psutil()
    info = {
        'memory_usage': mem,  # rss, resident set size
        'memory_usage_vms': mem_vms,  # vms, virtual memory size
        'palladium_version': __version__,
    }

    info['service_metadata'] = get_config().get('service_metadata', {})

    status_code = 200
    for attr in alive.get('process_store_required', ()):
        obj = process_store.get(attr)
        if obj is not None:
            obj_info = {}
            obj_info['updated'] = process_store.mtime[attr].isoformat()
            if hasattr(obj, '__metadata__'):
                obj_info['metadata'] = obj.__metadata__
            info[attr] = obj_info
        else:
            info[attr] = "N/A"
            status_code = 503

    info['process_metadata'] = process_store['process_metadata']

    return make_ujson_response(info, status_code=status_code)


def create_predict_function(
        route, predict_service, decorator_list_name, config):
    """Creates a predict function and registers it to
    the Flask app using the route decorator.

    :param str route:
      Path of the entry point.

    :param palladium.interfaces.PredictService predict_service:
      The predict service to be registered to this entry point.

    :param str decorator_list_name:
      The decorator list to be used for this predict service. It is
      OK if there is no such entry in the active Palladium config.

    :return:
      A predict service function that will be used to process
      predict requests.
    """
    model_persister = config.get('model_persister')

    @app.route(route, methods=['GET', 'POST'], endpoint=route)
    @PluggableDecorator(decorator_list_name)
    def predict_func():
        return predict(model_persister, predict_service)

    return predict_func


def devserver_cmd(argv=sys.argv[1:]):  # pragma: no cover
    """\
Serve the web API for development.

Usage:
  pld-devserver [options]

Options:
  -h --help               Show this screen.

  --host=<host>           The host to use [default: 0.0.0.0].

  --port=<port>           The port to use [default: 5000].

  --debug=<debug>         Whether or not to use debug mode [default: 0].
"""
    arguments = docopt(devserver_cmd.__doc__, argv=argv)
    initialize_config()
    app.run(
        host=arguments['--host'],
        port=int(arguments['--port']),
        debug=int(arguments['--debug']),
        )


class PredictStream:
    """A class that helps make predictions through stdin and stdout.
    """
    def __init__(self):
        self.model = get_config()['model_persister'].read()
        self.predict_service = get_config()['predict_service']

    def process_line(self, line):
        predict_service = self.predict_service
        datas = ujson.loads(line)
        samples = [predict_service.sample_from_data(self.model, data)
                   for data in datas]
        samples = np.array(samples)
        params = predict_service.params_from_data(self.model, datas[0])
        return predict_service.predict(self.model, samples, **params)

    def listen(self, io_in, io_out, io_err):
        """Listens to provided io stream and writes predictions
        to output. In case of errors, the error stream will be used.
        """
        for line in io_in:
            if line.strip().lower() == 'exit':
                break

            try:
                y_pred = self.process_line(line)
            except Exception as e:
                io_out.write('[]\n')
                io_err.write(
                    "Error while processing input row: {}"
                    "{}: {}\n".format(line, type(e), e))
                io_err.flush()
            else:
                io_out.write(ujson.dumps(y_pred.tolist()))
                io_out.write('\n')
                io_out.flush()


def stream_cmd(argv=sys.argv[1:]):  # pragma: no cover
    """\
Start the streaming server, which listens to stdin, processes line
by line, and returns predictions.

The input should consist of a list of json objects, where each object
will result in a prediction.  Each line is processed in a batch.

Example input (must be on a single line):

  [{"sepal length": 1.0, "sepal width": 1.1, "petal length": 0.7,
    "petal width": 5}, {"sepal length": 1.0, "sepal width": 8.0,
    "petal length": 1.4, "petal width": 5}]

Example output:

  ["Iris-virginica","Iris-setosa"]

An input line with the word 'exit' will quit the streaming server.

Usage:
  pld-stream [options]

Options:
  -h --help                  Show this screen.
"""
    docopt(stream_cmd.__doc__, argv=argv)
    initialize_config()
    stream = PredictStream()
    stream.listen(sys.stdin, sys.stdout, sys.stderr)


<<<<<<< HEAD
@app.route('/list')
@PluggableDecorator('list_decorators')
@args_from_config
def list(model_persister):
    info = {
        'models': model_persister.list_models(),
        'properties': model_persister.list_properties(),
        }
    return make_ujson_response(info)
=======
@PluggableDecorator('fit_decorators')
@args_from_config
def fit():
    param_converters = {
        'persist': lambda x: x.lower() in ('1', 't', 'true'),
        'activate': lambda x: x.lower() in ('1', 't', 'true'),
        'evaluate': lambda x: x.lower() in ('1', 't', 'true'),
        'persist_if_better_than': float,
        }
    params = {
        name: typ(request.form[name])
        for name, typ in param_converters.items()
        if name in request.form
        }
    thread, job_id = run_job(fit_base, **params)
    return make_ujson_response({'job_id': job_id}, status_code=200)


@app.route('/update-model-cache', methods=['POST'])
@PluggableDecorator('update_model_cache_decorators')
@args_from_config
def update_model_cache(model_persister):
    method = getattr(model_persister, 'update_cache', None)
    if method is not None:
        thread, job_id = run_job(model_persister.update_cache)
        return make_ujson_response({'job_id': job_id}, status_code=200)
    else:
        return make_ujson_response({}, status_code=503)


def add_url_rule(rule, endpoint=None, view_func=None, app=app, **options):
    if isinstance(view_func, str):
        view_func = resolve_dotted_name(view_func)
    app.add_url_rule(rule, endpoint=endpoint, view_func=view_func, **options)
>>>>>>> 1c1244b6
<|MERGE_RESOLUTION|>--- conflicted
+++ resolved
@@ -373,7 +373,6 @@
     stream.listen(sys.stdin, sys.stdout, sys.stderr)
 
 
-<<<<<<< HEAD
 @app.route('/list')
 @PluggableDecorator('list_decorators')
 @args_from_config
@@ -383,7 +382,8 @@
         'properties': model_persister.list_properties(),
         }
     return make_ujson_response(info)
-=======
+
+
 @PluggableDecorator('fit_decorators')
 @args_from_config
 def fit():
@@ -417,5 +417,4 @@
 def add_url_rule(rule, endpoint=None, view_func=None, app=app, **options):
     if isinstance(view_func, str):
         view_func = resolve_dotted_name(view_func)
-    app.add_url_rule(rule, endpoint=endpoint, view_func=view_func, **options)
->>>>>>> 1c1244b6
+    app.add_url_rule(rule, endpoint=endpoint, view_func=view_func, **options)